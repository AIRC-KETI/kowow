#!/usr/bin/env python3

# Copyright (c) Facebook, Inc. and its affiliates.
# This source code is licensed under the MIT license found in the
# LICENSE file in the root directory of this source tree.

import os
from tqdm import tqdm

import torch
from torch import nn

from itertools import islice
from parlai.core.torch_agent import TorchAgent, Output
from parlai.core.thread_utils import SharedTable
from parlai.core.utils import round_sigfigs, padded_3d, warn_once
from parlai.core.distributed_utils import is_distributed


class TorchRankerAgent(TorchAgent):
    @classmethod
    def add_cmdline_args(cls, argparser):
        super(TorchRankerAgent, cls).add_cmdline_args(argparser)
        agent = argparser.add_argument_group('TorchRankerAgent')
        agent.add_argument(
            '-cands', '--candidates', type=str, default='inline',
            choices=['batch', 'inline', 'fixed'],
            help='The source of candidates during training '
                 '(see TorchRankerAgent._build_candidates() for details).')
        agent.add_argument(
            '-ecands', '--eval-candidates', type=str, default='inline',
            choices=['batch', 'inline', 'fixed', 'vocab'],
            help='The source of candidates during evaluation (defaults to '
                 'inline candidates).')
        agent.add_argument(
            '-fcp', '--fixed-candidates-path', type=str,
            help='A text file of fixed candidates to use for all examples, one '
                 'candidate per line')
        agent.add_argument(
            '--fixed-candidate-vecs', type=str, default='reuse',
            help='One of "reuse", "replace", or a path to a file with vectors '
                 'corresponding to the candidates at --fixed-candidates-path. '
                 'The default path is a /path/to/model-file.<cands_name>, where '
                 '<cands_name> is the name of the file (not the full path) passed by '
                 'the flag --fixed-candidates-path. By default, this file is created '
                 'once and reused. To replace it, use the "replace" option.')
        agent.add_argument(
            '--encode-candidate-vecs', type='bool', default=False,
            help='Cache and save the encoding of the candidate vecs. This '
                 'might be used when interacting with the model in real time '
                 'or evaluating on fixed candidate set when the encoding of '
                 'the candidates is independent of the input.')
        agent.add_argument(
            '--train-predict', type='bool', default=False,
            help='Get predictions and calculate mean rank during the train '
<<<<<<< HEAD
                 'step. Turning this on may slow down training.'
        )
        agent.add_argument(
            '--cap-num-predictions', type=int, default=100,
            help='Limit to the number of predictions in output.text_candidates')
=======
                 'step. Turning this on may slow down training.')
        agent.add_argument(
            '--ignore-bad-candidates', type='bool', default=False,
            help='Ignore examples for which the label is not present in the '
                 'label candidates. Default behavior results in RuntimeError. ')
>>>>>>> 4b76f1fe

    def __init__(self, opt, shared=None):
        # Must call _get_model_file() first so that paths are updated if necessary
        # (e.g., a .dict file)
        model_file, opt = self._get_model_file(opt)
        opt['rank_candidates'] = True
        super().__init__(opt, shared)

        if shared:
            self.model = shared['model']
            self.metrics = shared['metrics']
            states = None
        else:
            self.metrics = {'loss': 0.0, 'examples': 0, 'rank': 0,
                            'train_accuracy': 0.0}
            self.build_model()
            if model_file:
                print('Loading existing model parameters from ' + model_file)
                states = self.load(model_file)
            else:
                states = {}

        self.rank_loss = nn.CrossEntropyLoss(reduce=True, size_average=False)

        # Vectorize and save fixed/vocab candidates once upfront if applicable
        self.set_fixed_candidates(shared)
        self.set_vocab_candidates(shared)

        if self.use_cuda:
            self.model.cuda()
            self.rank_loss.cuda()

        if shared:
            # We don't use get here because hasattr is used on optimizer later.
            if 'optimizer' in shared:
                self.optimizer = shared['optimizer']
        else:
            optim_params = [p for p in self.model.parameters() if p.requires_grad]
            self.init_optim(
                optim_params,
                states.get('optimizer'), states.get('optimizer_type')
            )
            self.build_lr_scheduler(states)

        if shared is None and is_distributed():
            self.model = torch.nn.parallel.DistributedDataParallel(
                self.model,
                device_ids=[self.opt['gpu']],
                broadcast_buffers=False,
            )

    def score_candidates(self, batch, cand_vecs):
        """Given a batch and candidate set, return scores (for ranking)"""
        raise NotImplementedError(
            'Abstract class: user must implement score()')

    def build_model(self):
        """Build a new model (implemented by children classes)"""
        raise NotImplementedError(
            'Abstract class: user must implement build_model()')

    def get_batch_train_metrics(self, scores):
        batchsize = scores.size(0)
        # get accuracy
        targets = scores.new_empty(batchsize).long()
        targets = torch.arange(batchsize, out=targets)
        nb_ok = (scores.max(dim=1)[1] == targets).float().sum().item()
        self.metrics['train_accuracy'] += nb_ok
        # calculate mean rank
        above_dot_prods = scores - scores.diag().view(-1, 1)
        rank = (above_dot_prods > 0).float().sum().item()
        self.metrics['rank'] += rank

    def get_train_preds(self, scores, label_inds, cands, cand_vecs):
        # TODO: speed these calculations up
        batchsize = scores.size(0)
        _, ranks = scores.sort(1, descending=True)
        for b in range(batchsize):
            rank = (ranks[b] == label_inds[b]).nonzero().item()
            self.metrics['rank'] += 1 + rank

        # Get predictions but not full rankings for the sake of speed
        if cand_vecs.dim() == 2:
            preds = [cands[ordering[0]] for ordering in ranks]
        elif cand_vecs.dim() == 3:
            preds = [cands[i][ordering[0]] for i, ordering in enumerate(ranks)]
        return Output(preds)

    def is_valid(self, obs):
        """Override from TorchAgent."""
        if not self.opt.get('ignore_bad_candidates', False):
            return super().is_valid(obs)

        if 'text_vec' not in obs and 'image' not in obs:
            return False

        # skip examples for which the set of label candidates do not
        # contain the label
        if 'labels_vec' in obs and 'label_candidates_vecs' in obs:
            cand_vecs = obs['label_candidates_vecs']
            label_vec = obs['labels_vec']
            matches = [x for x in cand_vecs if torch.equal(x, label_vec)]
            if len(matches) == 0:
                warn_once(
                    'At least one example has a set of label candidates that '
                    'does not contain the label.'
                )
                return False

        return True

    def train_step(self, batch):
        """Train on a single batch of examples."""
        if batch.text_vec is None:
            return
        batchsize = batch.text_vec.size(0)
        self.model.train()
        self.zero_grad()

        cands, cand_vecs, label_inds = self._build_candidates(
            batch, source=self.opt['candidates'], mode='train')
        scores = self.score_candidates(batch, cand_vecs)
        loss = self.rank_loss(scores, label_inds)

        # Update loss
        self.metrics['loss'] += loss.item()
        self.metrics['examples'] += batchsize
        loss.backward()
        self.update_params()

        # Get train predictions
        if self.opt['candidates'] == 'batch':
            self.get_batch_train_metrics(scores)
            return Output()
        if not self.opt.get('train_predict', False):
            warn_once(
                "Some training metrics are omitted for speed. Set the flag "
                "`--train-predict` to calculate train metrics."
            )
            return Output()
        return self.get_train_preds(scores, label_inds, cands, cand_vecs)

    def eval_step(self, batch):
        """Evaluate a single batch of examples."""
        if batch.text_vec is None:
            return
        batchsize = batch.text_vec.size(0)
        self.model.eval()

        cands, cand_vecs, label_inds = self._build_candidates(
            batch, source=self.opt['eval_candidates'], mode='eval')

        scores = self.score_candidates(batch, cand_vecs)
        _, ranks = scores.sort(1, descending=True)

        # Update metrics
        if label_inds is not None:
            loss = self.rank_loss(scores, label_inds)
            self.metrics['loss'] += loss.item()
            self.metrics['examples'] += batchsize
            for b in range(batchsize):
                rank = (ranks[b] == label_inds[b]).nonzero().item()
                self.metrics['rank'] += 1 + rank

        ranks = ranks.cpu()
        max_preds = self.opt['cap_num_predictions']
        cand_preds = []
        for i, ordering in enumerate(ranks):
            if cand_vecs.dim() == 2:
                cand_list = cands
            elif cand_vecs.dim() == 3:
                cand_list = cands[i]
            if len(ordering) != len(cand_list):
                # ignore padding
                true_ordering = [x for x in ordering if x < len(cand_list)]
                ordering = true_ordering
            # using a generator instead of a list comprehension allows
            # to cap the number of elements.
            cand_preds_generator = (cand_list[rank] for rank in ordering)
            cand_preds.append(list(islice(cand_preds_generator, max_preds)))

        preds = [cand_preds[i][0] for i in range(batchsize)]
        return Output(preds, cand_preds)

    def _set_label_cands_vec(self, *args, **kwargs):
        """Sets the 'label_candidates_vec' field in the observation.

        Useful to override to change vectorization behavior"""
        obs = args[0]
        cands_key = ('candidates' if 'labels' in obs else
                     'eval_candidates' if 'eval_labels' in obs else None)
        if cands_key is None or self.opt[cands_key] != 'inline':
            # vectorize label candidates if and only if we are using inline
            # candidates
            return obs
        return super()._set_label_cands_vec(*args, **kwargs)

    def _build_candidates(self, batch, source, mode):
        """Build a candidate set for this batch

        :param batch: a Batch object (defined in torch_agent.py)
        :param source: the source from which candidates should be built, one of
            ['batch', 'inline', 'fixed']
        :param mode: 'train' or 'eval'

        :return: tuple of tensors (label_inds, cands, cand_vecs)
            label_inds: A [bsz] LongTensor of the indices of the labels for each
                example from its respective candidate set
            cands: A [num_cands] list of (text) candidates
                OR a [batchsize] list of such lists if source=='inline'
            cand_vecs: A padded [num_cands, seqlen] LongTensor of vectorized candidates
                OR a [batchsize, num_cands, seqlen] LongTensor if source=='inline'

        Possible sources of candidates:
            * batch: the set of all labels in this batch
                Use all labels in the batch as the candidate set (with all but the
                example's label being treated as negatives).
                Note: with this setting, the candidate set is identical for all
                examples in a batch. This option may be undesirable if it is possible
                for duplicate labels to occur in a batch, since the second instance of
                the correct label will be treated as a negative.
            * inline: batch_size lists, one list per example
                If each example comes with a list of possible candidates, use those.
                Note: With this setting, each example will have its own candidate set.
            * fixed: one global candidate list, provided in a file from the user
                If self.fixed_candidates is not None, use a set of fixed candidates for
                all examples.
                Note: this setting is not recommended for training unless the
                universe of possible candidates is very small.
            * vocab: one global candidate list, extracted from the vocabulary with the
                exception of self.NULL_IDX.
        """
        label_vecs = batch.label_vec  # [bsz] list of lists of LongTensors
        label_inds = None
        batchsize = batch.text_vec.shape[0]

        if label_vecs is not None:
            assert label_vecs.dim() == 2

        if source == 'batch':
            warn_once(
                '[ Executing {} mode with batch labels as set of candidates. ]'
                ''.format(mode)
            )
            if batchsize == 1:
                warn_once(
                    "[ Warning: using candidate source 'batch' and observed a "
                    "batch of size 1. This may be due to uneven batch sizes at "
                    "the end of an epoch. ]"
                )
            if label_vecs is None:
                raise ValueError(
                    "If using candidate source 'batch', then batch.label_vec cannot be "
                    "None.")

            cands = batch.labels
            cand_vecs = label_vecs
            label_inds = label_vecs.new_tensor(range(batchsize))

        elif source == 'inline':
            warn_once(
                '[ Executing {} mode with provided inline set of candidates ]'
                ''.format(mode)
            )
            if batch.candidate_vecs is None:
                raise ValueError(
                    "If using candidate source 'inline', then batch.candidate_vecs "
                    "cannot be None. If your task does not have inline candidates, "
                    "consider using one of --{m}={{'batch','fixed','vocab'}}."
                    "".format(m='candidates' if mode == 'train' else 'eval-candidates'))

            cands = batch.candidates
            cand_vecs = padded_3d(batch.candidate_vecs, self.NULL_IDX,
                                  use_cuda=self.use_cuda)
            if label_vecs is not None:
                label_inds = label_vecs.new_empty((batchsize))
                for i, label_vec in enumerate(label_vecs):
                    label_vec_pad = (label_vec.new_zeros(cand_vecs[i].size(1))
                                     .fill_(self.NULL_IDX))
                    if cand_vecs[i].size(1) < len(label_vec):
                        label_vec = label_vec[0:cand_vecs[i].size(1)]
                    label_vec_pad[0:label_vec.size(0)] = label_vec
                    label_inds[i] = self._find_match(
                        cand_vecs[i], label_vec_pad)

        elif source == 'fixed':
            warn_once(
                "[ Executing {} mode with a common set of fixed candidates "
                "(n = {}). ]".format(mode, len(self.fixed_candidates))
            )
            if self.fixed_candidates is None:
                raise ValueError(
                    "If using candidate source 'fixed', then you must provide the path "
                    "to a file of candidates with the flag --fixed-candidates-path")

            cands = self.fixed_candidates
            cand_vecs = self.fixed_candidate_vecs

            if label_vecs is not None:
                label_inds = label_vecs.new_empty((batchsize))
                for i, label_vec in enumerate(label_vecs):
                    label_vec_pad = (label_vec.new_zeros(cand_vecs[i].size(0))
                                     .fill_(self.NULL_IDX))
                    if cand_vecs[i].size(0) < len(label_vec):
                        label_vec = label_vec[0:cand_vecs[i].size(1)]
                    label_vec_pad[0:label_vec.size(0)] = label_vec
                    label_inds[i] = self._find_match(cand_vecs, label_vec_pad)

        elif source == 'vocab':
            warn_once(
                '[ Executing {} mode with tokens from vocabulary as candidates. ]'
                ''.format(mode)
            )
            cands = self.vocab_candidates
            cand_vecs = self.vocab_candidate_vecs
            # NOTE: label_inds is None here, as we will not find the label in
            # the set of vocab candidates

        return (cands, cand_vecs, label_inds)

    @staticmethod
    def _find_match(cand_vecs, label_vec):
        matches = ((cand_vecs == label_vec).sum(1) == cand_vecs.size(1)).nonzero()
        if len(matches) > 0:
            return matches[0]
        raise RuntimeError(
            'At least one of your examples has a set of label candidates '
            'that does not contain the label. To ignore this error '
            'set `--ignore-bad-candidates True`.'
        )

    def share(self):
        """Share model parameters."""
        shared = super().share()
        shared['model'] = self.model
        if self.opt.get('numthreads', 1) > 1 and isinstance(self.metrics, dict):
            torch.set_num_threads(1)
            # move metrics and model to shared memory
            self.metrics = SharedTable(self.metrics)
            self.model.share_memory()
        shared['metrics'] = self.metrics
        shared['fixed_candidates'] = self.fixed_candidates
        shared['fixed_candidate_vecs'] = self.fixed_candidate_vecs
        shared['vocab_candidates'] = self.vocab_candidates
        shared['vocab_candidate_vecs'] = self.vocab_candidate_vecs
        shared['optimizer'] = self.optimizer
        return shared

    def reset_metrics(self):
        """Reset metrics."""
        super().reset_metrics()
        self.metrics['examples'] = 0
        self.metrics['loss'] = 0.0
        self.metrics['rank'] = 0
        self.metrics['train_accuracy'] = 0.0

    def report(self):
        """Report loss and mean_rank from model's perspective."""
        base = super().report()
        m = {}
        examples = self.metrics['examples']
        if examples > 0:
            m['examples'] = examples
            m['loss'] = self.metrics['loss']
            m['mean_loss'] = self.metrics['loss'] / examples
            m['mean_rank'] = self.metrics['rank'] / examples
            if self.opt['candidates'] == 'batch':
                m['train_accuracy'] = self.metrics['train_accuracy'] / examples
        for k, v in m.items():
            # clean up: rounds to sigfigs and converts tensors to floats
            base[k] = round_sigfigs(v, 4)
        return base

    def _get_model_file(self, opt):
        model_file = None

        # first check load path in case we need to override paths
        if opt.get('init_model') and os.path.isfile(opt['init_model']):
            # check first for 'init_model' for loading model from file
            model_file = opt['init_model']

        if opt.get('model_file') and os.path.isfile(opt['model_file']):
            # next check for 'model_file', this would override init_model
            model_file = opt['model_file']

        if model_file is not None:
            # if we are loading a model, should load its dict too
            if (os.path.isfile(model_file + '.dict') or
                    opt['dict_file'] is None):
                opt['dict_file'] = model_file + '.dict'

        return model_file, opt

    def set_vocab_candidates(self, shared):
        """Load the tokens from the vocab as candidates

        self.vocab_candidates will contain a [num_cands] list of strings
        self.vocab_candidate_vecs will contain a [num_cands, 1] LongTensor
        """
        if shared:
            self.vocab_candidates = shared['vocab_candidates']
            self.vocab_candidate_vecs = shared['vocab_candidate_vecs']
        else:
            if 'vocab' in (self.opt['candidates'], self.opt['eval_candidates']):
                cands = []
                vecs = []
                for ind in range(1, len(self.dict)):
                    cands.append(self.dict.ind2tok[ind])
                    vecs.append(ind)
                self.vocab_candidates = cands
                self.vocab_candidate_vecs = torch.LongTensor(vecs).unsqueeze(1)
                print("[ Loaded fixed candidate set (n = {}) from vocabulary ]"
                      "".format(len(self.vocab_candidates)))
                if self.use_cuda:
                    self.vocab_candidate_vecs = self.vocab_candidate_vecs.cuda()
            else:
                self.vocab_candidates = None
                self.vocab_candidate_vecs = None

    def set_fixed_candidates(self, shared):
        """Load a set of fixed candidates and their vectors (or vectorize them here)

        self.fixed_candidates will contain a [num_cands] list of strings
        self.fixed_candidate_vecs will contain a [num_cands, seq_len] LongTensor

        See the note on the --fixed-candidate-vecs flag for an explanation of the
        'reuse', 'replace', or path options.

        Note: TorchRankerAgent by default converts candidates to vectors by vectorizing
        in the common sense (i.e., replacing each token with its index in the
        dictionary). If a child model wants to additionally perform encoding, it can
        overwrite the vectorize_fixed_candidates() method to produce encoded vectors
        instead of just vectorized ones.
        """
        if shared:
            self.fixed_candidates = shared['fixed_candidates']
            self.fixed_candidate_vecs = shared['fixed_candidate_vecs']
        else:
            opt = self.opt
            cand_path = opt['fixed_candidates_path']
            if ('fixed' in (opt['candidates'], opt['eval_candidates']) and
                    cand_path):

                # Load candidates
                print("[ Loading fixed candidate set from {} ]".format(cand_path))
                with open(cand_path, 'r') as f:
                    cands = [line.strip() for line in f.readlines()]

                # Load or create candidate vectors
                if os.path.isfile(opt['fixed_candidate_vecs']):
                    vecs_path = opt['fixed_candidate_vecs']
                    vecs = self.load_candidates(vecs_path)
                else:
                    setting = opt['fixed_candidate_vecs']
                    model_dir, model_file = os.path.split(self.opt['model_file'])
                    model_name = os.path.splitext(model_file)[0]
                    cands_name = os.path.splitext(os.path.basename(cand_path))[0]
                    vecs_path = os.path.join(
                        model_dir, '.'.join([model_name, cands_name, 'vecs']))
                    if setting == 'reuse' and os.path.isfile(vecs_path):
                        vecs = self.load_candidates(vecs_path)
                    else:  # setting == 'replace' OR generating for the first time
                        vecs = self.make_candidate_vecs(cands)
                        self.save_candidates(vecs, vecs_path)

                self.fixed_candidates = cands
                self.fixed_candidate_vecs = vecs
                if self.use_cuda:
                    self.fixed_candidate_vecs = self.fixed_candidate_vecs.cuda()

                if self.opt.get('encode_candidate_vecs', False):
                    enc_path = os.path.join(
                        model_dir, '.'.join([model_name, cands_name, 'encs']))
                    if setting == 'reuse' and os.path.isfile(enc_path):
                        encs = self.load_candidates(
                            enc_path, cand_type='encodings')
                    else:
                        encs = self.make_candidate_encs(vecs, path=enc_path)
                        self.save_candidates(encs, path=enc_path,
                                             cand_type='encodings')
                    self.fixed_candidate_encs = encs
                    if self.use_cuda:
                        self.fixed_candidate_encs = self.fixed_candidate_encs.cuda()
                else:
                    self.fixed_candidate_encs = None

            else:
                self.fixed_candidates = None
                self.fixed_candidate_vecs = None
                self.fixed_candidate_encs = None

    def load_candidates(self, path, cand_type='vectors'):
        print("[ Loading fixed candidate set {} from {} ]".format(cand_type,
                                                                  path))
        return torch.load(path)

    def make_candidate_vecs(self, cands):
        cand_batches = [cands[i:i + 512] for i in range(0, len(cands), 512)]
        print("[ Vectorizing fixed candidates set from ({} batch(es) of up to 512) ]"
              "".format(len(cand_batches)))
        cand_vecs = []
        for batch in tqdm(cand_batches):
            cand_vecs.extend(self.vectorize_fixed_candidates(batch))
        return padded_3d([cand_vecs]).squeeze(0)

    def save_candidates(self, vecs, path, cand_type='vectors'):
        print("[ Saving fixed candidate set {} to {} ]".format(cand_type,
                                                               path))
        with open(path, 'wb') as f:
            torch.save(vecs, f)

    def encode_candidates(self, padded_cands):
        raise NotImplementedError(
            'Abstract class: user must implement encode_candidates()')

    def make_candidate_encs(self, vecs, path):
        cand_encs = []
        vec_batches = [vecs[i:i + 512] for i in range(0, len(vecs), 512)]
        print("[ Vectorizing fixed candidates set from ({} batch(es) of up to 512) ]"
              "".format(len(vec_batches)))
        for vec_batch in tqdm(vec_batches):
            cand_encs.append(self.encode_candidates(vec_batch))
        return torch.cat(cand_encs, 0)

    def vectorize_fixed_candidates(self, cands_batch):
        """Convert a batch of candidates from text to vectors

        :param cands_batch: a [batchsize] list of candidates (strings)
        :returns: a [num_cands] list of candidate vectors

        By default, candidates are simply vectorized (tokens replaced by token ids).
        A child class may choose to overwrite this method to perform vectorization as
        well as encoding if so desired.
        """
        return [self._vectorize_text(
                    cand, truncate=self.label_truncate, truncate_left=False)
                for cand in cands_batch]<|MERGE_RESOLUTION|>--- conflicted
+++ resolved
@@ -53,19 +53,15 @@
         agent.add_argument(
             '--train-predict', type='bool', default=False,
             help='Get predictions and calculate mean rank during the train '
-<<<<<<< HEAD
                  'step. Turning this on may slow down training.'
         )
         agent.add_argument(
             '--cap-num-predictions', type=int, default=100,
             help='Limit to the number of predictions in output.text_candidates')
-=======
-                 'step. Turning this on may slow down training.')
         agent.add_argument(
             '--ignore-bad-candidates', type='bool', default=False,
             help='Ignore examples for which the label is not present in the '
                  'label candidates. Default behavior results in RuntimeError. ')
->>>>>>> 4b76f1fe
 
     def __init__(self, opt, shared=None):
         # Must call _get_model_file() first so that paths are updated if necessary
