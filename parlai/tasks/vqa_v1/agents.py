# Copyright (c) 2017-present, Facebook, Inc.
# All rights reserved.
# This source code is licensed under the BSD-style license found in the
# LICENSE file in the root directory of this source tree. An additional grant
# of patent rights can be found in the PATENTS file in the same directory.

from parlai.core.fixed_data_teacher import FixedDataTeacher
from parlai.core.image_featurizers import ImageLoader
from .build import build, buildImage

import json
import os

def _path(opt):
    build(opt)
    buildImage(opt)
    dt = opt['datatype'].split(':')[0]

    if dt == 'train':
        ques_suffix = 'MultipleChoice_mscoco_train2014'
        annotation_suffix = 'mscoco_train2014'
        img_suffix = os.path.join('train2014', 'COCO_train2014_')
    elif dt == 'valid':
        ques_suffix = 'MultipleChoice_mscoco_val2014'
        annotation_suffix = 'mscoco_val2014'
        img_suffix = os.path.join('val2014', 'COCO_val2014_')
    elif dt == 'test':
        ques_suffix = 'MultipleChoice_mscoco_test2015'
        annotation_suffix = 'None'
        img_suffix = os.path.join('test2015', 'COCO_test2015_')
    else:
        raise RuntimeError('Not valid datatype.')

    data_path = os.path.join(opt['datapath'], 'VQA-v1',
                             ques_suffix + '_questions.json')

    annotation_path = os.path.join(opt['datapath'], 'VQA-v1',
                                   annotation_suffix + '_annotations.json')

    image_path = os.path.join(opt['datapath'], 'COCO-IMG', img_suffix)

    return data_path, annotation_path, image_path


class OeTeacher(FixedDataTeacher):
    """
    VQA Open-Ended teacher, which loads the json vqa data and implements its
    own `act` method for interacting with student agent.
    """
    def __init__(self, opt, shared=None):
        super().__init__(opt, shared)
        data_path, annotation_path, self.image_path = _path(opt)
        self.image_mode = opt.get('image_mode', 'none')

        if shared and 'ques' in shared:
            self.ques = shared['ques']
            if 'annotation' in shared:
                self.annotation = shared['annotation']
            self.image_loader = shared['image_loader']
        else:
            self._setup_data(data_path, annotation_path)
            self.image_loader = ImageLoader(opt)

        self.reset()

    def reset(self):
        super().reset()
        self.example = None
<<<<<<< HEAD
=======
        self.example_queue = queue.Queue()
>>>>>>> f95b11d8
        # call this once to get the cache moving
        self.next_example()

    def __len__(self):
        """Number of examples in VQA-v1."""
        return len(self.ques['questions'])

    def num_episodes(self):
        # same as number of examples since all episodes are of length one
        return len(self)

<<<<<<< HEAD
    def submit_load_request(self, image_id):
=======
    def submit_example_request(self, image_id):
>>>>>>> f95b11d8
        img_path = self.image_path + '%012d.jpg' % (image_id)
        self.master_loader.request_queue.put(
            (self, self.image_loader.load, img_path))

    def get(self, episode_idx, entry_idx=0):
        # queue up the next one
        qa = self.ques['questions'][episode_idx]
        question = qa['question']

        action = {
            'text': question,
            'image_id': qa['image_id'],
            'episode_done': True
        }

        if not self.datatype.startswith('test'):
            anno = self.annotation['annotations'][episode_idx]
            action['labels'] = [ans['answer'] for ans in anno['answers']]

        return action

    def next_example(self):
        # save the currently queued example
        ready = None
        if self.example is not None:
            if self.image_mode != 'none':
                image = self.example_queue.get()
                self.example['image'] = image
            ready = (self.example, self.epochDone)
        # queue up the next example
        self.example, self.epochDone = super().next_example()
        image_id = self.example.pop('image_id')
        if self.image_mode != 'none':
<<<<<<< HEAD
            self.submit_load_request(image_id)
=======
            self.submit_example_request(image_id)
>>>>>>> f95b11d8
        return ready

    def receive(self, future):
        data = future.result()
        self.example_queue.put(data)

    def share(self):
        shared = super().share()
        shared['ques'] = self.ques
        if hasattr(self, 'annotation'):
            shared['annotation'] = self.annotation
        shared['image_loader'] = self.image_loader
        return shared

    def _setup_data(self, data_path, annotation_path):
        print('loading: ' + data_path)
        with open(data_path) as data_file:
            self.ques = json.load(data_file)

        if self.datatype != 'test':
            print('loading: ' + annotation_path)
            with open(annotation_path) as data_file:
                self.annotation = json.load(data_file)


class McTeacher(OeTeacher):
    """
    VQA Multiple-Choice teacher, which inherits from OeTeacher but overrides
    the label and label_candidates fields with multiple choice data.
    """

    def get(self, episode_idx, entry_idx=0):
        action = super().get(episode_idx, entry_idx)
        qa = self.ques['questions'][episode_idx]
        multiple_choices = qa['multiple_choices']
        action['label_candidates'] = multiple_choices

        if not self.datatype.startswith('test'):
            anno = self.annotation['annotations'][episode_idx]
            action['labels'] = [anno['multiple_choice_answer']]

        return action


class AllTeacher(OeTeacher):
    """
    VQA Teacher, which inherits from OeTeacher and gives access to
    the multiple choices and the multiple choice answer.
    """

    def act(self):
        # parent class increments episode_idx after getting ex, so need to
        # cache the episode_idx first
        episode_idx = self.episode_idx
        action = super().act()

        qa = self.ques['questions'][episode_idx]
        multiple_choices = qa['multiple_choices']

        action['label_candidates'] = multiple_choices

        if not self.datatype.startswith('test'):
            anno = self.annotation['annotations'][episode_idx]
            self.mclabel = [anno['multiple_choice_answer']]

        if self.datatype.startswith('train'):
            action['mc_label'] = self.mclabel

        return action


class DefaultTeacher(McTeacher):
    # default to Multiple-Choice Teacher
    pass<|MERGE_RESOLUTION|>--- conflicted
+++ resolved
@@ -10,6 +10,7 @@
 
 import json
 import os
+
 
 def _path(opt):
     build(opt)
@@ -66,10 +67,6 @@
     def reset(self):
         super().reset()
         self.example = None
-<<<<<<< HEAD
-=======
-        self.example_queue = queue.Queue()
->>>>>>> f95b11d8
         # call this once to get the cache moving
         self.next_example()
 
@@ -81,11 +78,7 @@
         # same as number of examples since all episodes are of length one
         return len(self)
 
-<<<<<<< HEAD
     def submit_load_request(self, image_id):
-=======
-    def submit_example_request(self, image_id):
->>>>>>> f95b11d8
         img_path = self.image_path + '%012d.jpg' % (image_id)
         self.master_loader.request_queue.put(
             (self, self.image_loader.load, img_path))
@@ -119,11 +112,7 @@
         self.example, self.epochDone = super().next_example()
         image_id = self.example.pop('image_id')
         if self.image_mode != 'none':
-<<<<<<< HEAD
             self.submit_load_request(image_id)
-=======
-            self.submit_example_request(image_id)
->>>>>>> f95b11d8
         return ready
 
     def receive(self, future):
